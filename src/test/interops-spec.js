var settings = require('./client-harness');

var testServer = settings.interopServer;
var testPort = settings.interopPort;
var testPath = settings.interopPath;
var testMqttVersion = 4;

var genStr = function(str){
	var time = new Date();
	return str + '.' + time.getTime();
};

var topics = ["TopicA", "TopicA/B", "Topic/C", "TopicA/C", "/TopicA"];
var wildtopics = ["TopicA/+", "+/C", "#", "/#", "/+", "+/+", "TopicA/#"];
var nosubscribetopics = ["test/nosubscribe",];

describe('InteropsTests', function() {
	var clientId = this.description;
	var client = null;
	var failure = false;
	var subscribed = false;
	var disconnectError = null;
	var disconnectErrorMsg = null;

	var subscribed = false;
	var messageReceivedCount = 0;
	var messagePublishedCount = 0;
	var sendingComplete = false;
	var receivingComplete = false;

	beforeEach(function(){
		failure = false;
		subscribed = false;
		disconnectError = null;
		disconnectErrorMsg = null;
		messageReceivedCount = 0
		messagePublishedCount = 0;
		sendingComplete = false;
		receivingComplete = false;
	});

	afterEach(function(){
		if (client !== null && client.isConnected()) {
			client.disconnect();
		}
		client = null;
	});

	var callbacks = {
		onConnectionLost: function(err) {
			console.log("connectionLost " + err.errorMessage);
		},
		onMessageArrived: function(message) {
			console.log("messageArrived %s %s %s %s", message.destinationName, message.payloadString, message.qos, message.retained);
			messageReceivedCount++;
			if (messageReceivedCount == 3) {
				receivingComplete = true;
			}
		},
		onConnectSuccess: function(response) {
			connected = true;
		},
		onConnectFailure: function(err) {
			console.log('Connect failed %s %s',err.errCode,err.errorMessage);
		},
		onDisconnectSuccess: function(response) {
			connected = false;
			console.log("Disconnected from server")
		},
		onDisconnectFailure: function(err) {
			console.log('Disconnect failed %s %s',err.errCode,err.errorMessage);
		},
		onMessageDelivered: function(reponse) {
			messagePublishedCount++;
			if (messagePublishedCount == 3) {
				sendingComplete = true;
			}
		},
		onSubscribeSuccess: function() {
			subscribed = true;
		},
	};

	it('should connect, disconnect, subscribe, publish and receive messages', function() {
		client = new Paho.MQTT.Client(testServer, testPort, testPath, "testclientid-js");
		client.onMessageArrived = callbacks.onMessageArrived;
		client.onMessageDelivered = callbacks.onMessageDelivered;

		expect(client).not.toBe(null);

		runs(function() {
			client.connect({onSuccess: callbacks.onConnectSuccess, mqttVersion:testMqttVersion});
		});
		waitsFor(function() {
			return client.isConnected();
		}, "the client should connect", 5000);
		runs(function() {
			expect(client.isConnected()).toBe(true);
		});

		runs(function() {
			client.disconnect();
		});
		waitsFor(function() {
			return true;
		}, "the client should disconnect", 5000);
		runs(function() {
			expect(client.isConnected()).toBe(false);
		});

		runs(function() {
			client.connect({onSuccess: callbacks.onConnectSuccess, mqttVersion:testMqttVersion});
		});
		waitsFor(function() {
			return client.isConnected();
		}, "the client should connect again", 5000);
		runs(function() {
			expect(client.isConnected()).toBe(true);
		});

		runs(function() {
			client.subscribe(topics[0], {qos:2, onSuccess: callbacks.onSubscribeSuccess});
		});
		waitsFor(function() {
			return subscribed;
		}, "the client should subscribe", 2000);
		runs(function() {
			expect(subscribed).toBe(true);
		});

		runs(function (){
			for (var i = 0; i < 3; i++) {
				var message = new Paho.MQTT.Message("qos " + i);
				message.destinationName = topics[0];
				message.qos=i;
				client.send(message);
			}
		});
		waitsFor(function() {
			return sendingComplete;
		}, "the client should send 3 messages", 5000);
		waitsFor(function() {
			return receivingComplete;
		}, "the client should receive 3 messages", 5000);
		runs(function() {
			expect(messagePublishedCount).toBe(3);
			expect(messageReceivedCount).toBe(3)
		});

		runs(function() {
			client.disconnect({onSuccess: callbacks.onDisconnectSuccess});
		});
		waitsFor(function() {
			return connected;
		}, "the client should disconnect", 5000);
		runs(function() {
			expect(client.isConnected()).toBe(false);
		});
	});

	it('should connect, attempt to connect again and fail', function() {
		var exception = false;
		client = new Paho.MQTT.Client(testServer, testPort, testPath, "testclientid-js");
		expect(client).not.toBe(null);

		runs(function() {
			client.connect({onSuccess: callbacks.onConnectSuccess, mqttVersion:testMqttVersion});
		});
		waitsFor(function() {
			return client.isConnected();
		}, "the client should connect", 5000);
		runs(function() {
			expect(client.isConnected()).toBe(true);
		});

		runs(function() {
			try {
				client.connect({onSuccess: callbacks.onConnectSuccess, mqttVersion:testMqttVersion});
			} catch (e) {
				console.log(e.message)
				if (e.message == "AMQJS0011E Invalid state already connected.") {
					exception = true
				}
			}
		});
		runs(function() {
			expect(exception).toBe(true);
		});
	});

	it('should connect successfully with a 0 length clientid with cleansession true', function() {
		client = new Paho.MQTT.Client(testServer, testPort, testPath, "");
		expect(client).not.toBe(null);

		runs(function() {
			client.connect({cleanSession:true, onSuccess: callbacks.onConnectSuccess, mqttVersion:testMqttVersion});
		});
		waitsFor(function() {
			return client.isConnected();
		}, "the client should connect", 5000);
		runs(function() {
			expect(client.isConnected()).toBe(true);
		});

		runs(function() {
			client.disconnect();
		});
		waitsFor(function() {
			return true;
		}, "the client should disconnect", 5000);
		runs(function() {
			expect(client.isConnected()).toBe(false);
		});
	});

	it('should fail to connect successfully with a 0 length clientid with cleansession false', function() {
		var connectFail = false;
		var failCallback = function(err) {
			connectFail = true;
		}
		client = new Paho.MQTT.Client(testServer, testPort, testPath, "");
		expect(client).not.toBe(null);

		runs(function() {
			client.connect({cleanSession:false, onFailure:failCallback, mqttVersion:testMqttVersion});
		});
		waitsFor(function() {
			return connectFail
		}, "the client should fail to connect", 5000);
		runs(function() {
			expect(client.isConnected()).toBe(false);
		});
	});
	/*
	it('should queue up messages on the server for offline clients', function() {
		client = new Paho.MQTT.Client(testServer, testPort, testPath, "testclientid-js");
		client.onMessageArrived = callbacks.onMessageArrived;

		expect(client).not.toBe(null);

		runs(function() {
			client.connect({onSuccess: callbacks.onConnectSuccess, mqttVersion:testMqttVersion, cleanSession:false});
		});
		waitsFor(function() {
			return client.isConnected();
		}, "the client should connect", 5000);
		runs(function() {
			expect(client.isConnected()).toBe(true);
		});

		runs(function() {
			client.subscribe(wildtopics[5], {qos:2, onSuccess: callbacks.onSubscribeSuccess});
		});
		waitsFor(function() {
			return subscribed;
		}, "the client should subscribe", 2000);
		runs(function() {
			expect(subscribed).toBe(true);
		});

		runs(function() {
			client.disconnect();
		});
		waitsFor(function() {
			return true;
		}, "the client should disconnect", 5000);
		runs(function() {
			expect(client.isConnected()).toBe(false);
		});

		bClient = new Paho.MQTT.Client(testServer, testPort, testPath, "testclientid-js-b");
		bClient.onMessageDelivered = callbacks.onMessageDelivered;

		runs(function() {
			bClient.connect({onSuccess: callbacks.onConnectSuccess, mqttVersion:testMqttVersion, cleanSession:true});
		});
		waitsFor(function() {
			return bClient.isConnected();
		}, "the client should connect again", 5000);
		runs(function() {
			expect(bClient.isConnected()).toBe(true);
		});

		runs(function (){
			for (var i = 0; i < 3; i++) {
				var message = new Paho.MQTT.Message("qos " + i);
				message.destinationName = topics[i+1];
				message.qos=i;
				bClient.send(message);
			}
		});
		waitsFor(function() {
			return sendingComplete;
		}, "the client should send 3 messages", 5000);
		runs(function() {
			expect(messagePublishedCount).toBe(3);
		});

		runs(function() {
			bClient.disconnect({onSuccess: callbacks.onDisconnectSuccess});
		});
		waitsFor(function() {
			return connected;
		}, "the client should disconnect", 5000);
		runs(function() {
			expect(bClient.isConnected()).toBe(false);
		});

		runs(function() {
			client.connect({onSuccess: callbacks.onConnectSuccess, mqttVersion:testMqttVersion, cleanSession:false});
		});
		waitsFor(function() {
			return client.isConnected();
		}, "the client should connect", 5000);
		runs(function() {
			expect(client.isConnected()).toBe(true);
		});
		waitsFor(function() {
			return (messageReceivedCount > 1);
		}, "the client should receive 2/3 messages", 5000);
		runs(function() {
			expect(messageReceivedCount).toBeGreaterThan(1);
		});
		runs(function() {
			client.disconnect();
		});
		waitsFor(function() {
			return true;
		}, "the client should disconnect", 5000);
		runs(function() {
			expect(client.isConnected()).toBe(false);
		});
	});

<<<<<<< HEAD
	/*
	// This test has been commented out as it is only valid for a messagesight 
=======

	// This test has been commented out as it is only valid for a messagesight
>>>>>>> 496731ab
	// server and behaviour differs between mqtt server implementations.
	it('should get a return code for failure to subscribe', function() {
		client = new Paho.MQTT.Client(testServer, testPort, testPath, "testclientid-js");
		client.onMessageArrived = callbacks.onMessageArrived;

		var subFailed = false;
		var failSubscribe = function(response) {
			if (response.errorCode.get(0) == 0x80) {
				subFailed = true;
			}
		}

		expect(client).not.toBe(null);

		runs(function() {
			client.connect({onSuccess: callbacks.onConnectSuccess, mqttVersion:testMqttVersion, cleanSession:true});
		});
		waitsFor(function() {
			return client.isConnected();
		}, "the client should connect", 5000);
		runs(function() {
			expect(client.isConnected()).toBe(true);
		});

		runs(function() {
			client.subscribe(nosubscribetopics[0], {qos:2, onFailure: failSubscribe});
		});
		waitsFor(function() {
			return subFailed;
		}, "the client should fail to subscribe", 2000);
		runs(function() {
			expect(subFailed).toBe(true);
		});
	});
	*/
})<|MERGE_RESOLUTION|>--- conflicted
+++ resolved
@@ -332,13 +332,8 @@
 		});
 	});
 
-<<<<<<< HEAD
-	/*
-	// This test has been commented out as it is only valid for a messagesight 
-=======
 
 	// This test has been commented out as it is only valid for a messagesight
->>>>>>> 496731ab
 	// server and behaviour differs between mqtt server implementations.
 	it('should get a return code for failure to subscribe', function() {
 		client = new Paho.MQTT.Client(testServer, testPort, testPath, "testclientid-js");
